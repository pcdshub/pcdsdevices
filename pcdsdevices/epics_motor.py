"""
Module for LCLS's special motor records.
"""
import logging
import os
import shutil

from ophyd.device import Component as Cpt
from ophyd.device import FormattedComponent as FCpt
from ophyd.device import Device
from ophyd.epics_motor import EpicsMotor
from ophyd.signal import EpicsSignal, EpicsSignalRO, Signal
from ophyd.status import DeviceStatus, SubscriptionStatus
from ophyd.status import wait as status_wait
from ophyd.utils import LimitError
from ophyd.ophydobj import Kind

from pcdsdevices.pv_positioner import PVPositionerComparator

from .doc_stubs import basic_positioner_init
from .interface import FltMvInterface
from .pseudopos import DelayBase
from .signal import PytmcSignal
from .variety import set_metadata
from .utils import get_status_value

logger = logging.getLogger(__name__)


class EpicsMotorInterface(FltMvInterface, EpicsMotor):
    """
    The standard EpicsMotor class, but with our interface attached.

    This includes some PCDS preferences, but not any IOC differences.

    Notes
    -----
    The full list of preferences implemented here are:

        1. Use the FltMvInterface mixin class for some name aliases and
           bells-and-whistles level functions.
        2. Instead of using the limit fields on the setpoint PV, the EPICS
           motor class has the 'LLM' and 'HLM' soft limit fields for
           convenient usage. Unfortunately, pyepics does not update its
           internal cache of the limits after the first get attempt. We
           therefore disregard the internal limits of the PV and use the soft
           limit records exclusively.
        3. The disable puts field '.DISP' is added, along with :meth:`enable`
           and :meth:`disable` convenience methods. When '.DISP' is 1, puts to
           the motor record will be ignored, effectively disabling the
           interface.
        4. The description field keeps track of the motors scientific use along
           the beamline.
    """
    # Enable/Disable puts
    disabled = Cpt(EpicsSignal, ".DISP", kind='omitted')
    set_metadata(disabled, dict(variety='command-enum'))
    # Description is valuable
    description = Cpt(EpicsSignal, '.DESC', kind='normal')
    # Current Dial position
    dial_position = Cpt(EpicsSignalRO, '.DRBV', kind='normal')

<<<<<<< HEAD
    tab_whitelist = ["set_current_position", "home", "velocity", "enable",
                     "disable", "check_limit_switches", "get_low_limit",
                     "set_low_limit", "get_high_limit", "set_high_limit"]
=======
    tab_whitelist = ["set_current_position", "home", "velocity",
                     "enable", "disable", "check_limit_switches"]

    set_metadata(EpicsMotor.home_forward, dict(variety='command-proc',
                                               value=1))
    EpicsMotor.home_forward.kind = Kind.normal
    set_metadata(EpicsMotor.home_reverse, dict(variety='command-proc',
                                               value=1))
    EpicsMotor.home_reverse.kind = Kind.normal
    set_metadata(EpicsMotor.low_limit_switch, dict(variety='bitmask', bits=1))
    EpicsMotor.low_limit_switch.kind = Kind.normal
    set_metadata(EpicsMotor.high_limit_switch, dict(variety='bitmask', bits=1))
    EpicsMotor.high_limit_switch.kind = Kind.normal
    set_metadata(EpicsMotor.motor_done_move, dict(variety='bitmask', bits=1))
    EpicsMotor.motor_done_move.kind = Kind.omitted
    set_metadata(EpicsMotor.motor_is_moving, dict(variety='bitmask', bits=1))
    EpicsMotor.motor_is_moving.kind = Kind.normal
    set_metadata(EpicsMotor.motor_stop, dict(variety='command-proc', value=1))
    EpicsMotor.motor_stop.kind = Kind.normal
    EpicsMotor.direction_of_travel.kind = Kind.normal

    def __init__(self, *args, **kwargs):
        # Locally defined limit overrides, note can only make limits narrower
        self._limits = (-math.inf, math.inf)
        super().__init__(*args, **kwargs)
>>>>>>> d41d9e07

    def format_status_info(self, status_info):
        """
        Override status info handler to render the motor.

        Display motor status info in the ipython terminal.

        Parameters
        ----------
        status_info: dict
            Nested dictionary. Each level has keys name, kind, and is_device.
            If is_device is True, subdevice dictionaries may follow. Otherwise,
            the only other key in the dictionary will be value.

        Returns
        -------
        status: str
            Formatted string with all relevant status information.
        """
        description = get_status_value(status_info, 'description', 'value')
        units = get_status_value(status_info, 'user_setpoint', 'units')
        dial = get_status_value(status_info, 'dial_position', 'value')
        user = get_status_value(status_info, 'position')

        low, high = self.limits
        switch_limits = self.check_limit_switches()

        name = ' '.join(self.prefix.split(':'))
        name = f'{name}: {self.prefix}'
        if description:
            name = f'{description}: {self.prefix}'

        return f"""\
{name}
Current position (user, dial): {user}, {dial} [{units}]
User limits (low, high): {low}, {high} [{units}]
Preset position: {self.presets.state()}
Limit Switch: {switch_limits}
"""

    @property
    def limits(self):
        """Override the limits attribute"""
        return self._get_epics_limits()

    def _get_epics_limits(self):
        limits = self.user_setpoint.limits
        if limits is None or limits == (None, None):
            # Not initialized
            return (0, 0)
        return limits

    def enable(self):
        """
        Enables the motor.

        When disabled, all EPICS puts to the base record will be dropped.
        """

        return self.disabled.put(value=0)

    def disable(self):
        """
        Disables the motor.

        When disabled, all EPICS puts to the base record will be dropped.
        """

        return self.disabled.put(value=1)

    def check_value(self, value):
        """
        Raise an exception if the motor cannot move to value.

        The full list of checks done in this method:

            - Check if the value is within the soft limits of the motor.
            - Check if the motor is disabled ('.DISP' field).

        Raises
        ------
        MotorDisabledError
            If the motor is passed any motion command when disabled.

        ~ophyd.utils.errors.LimitError
            When the provided value is outside the range of the low
            and high limits.
        """

        # First check that the user has returned a valid EPICS value. It will
        # not consult the limits of the PV itself because limits=False
        super().check_value(value)

        # Find the soft limit values from EPICS records and check that this
        # command will be accepted by the motor
        if any(self.limits):
            if not (self.low_limit <= value <= self.high_limit):
                raise LimitError("Value {} outside of range: [{}, {}]"
                                 .format(value, self.low_limit,
                                         self.high_limit))

        # Find the value for the disabled attribute
        if self.disabled.get() == 1:
            raise MotorDisabledError("Motor is not enabled. Motion requests "
                                     "ignored")

    def check_limit_switches(self):
        """
        Check the limits switches.

        Returns
        -------
        limit_switch_indicator : str
            Indicate which limit switch is activated.
        """
        low = self.low_limit_switch.get()
        high = self.high_limit_switch.get()
        if low and high:
            return "Low [x] High [x]"
        elif low:
            return "Low [x] High []"
        elif high:
            return "Low [] High [x]"
        else:
            return "Low [] High []"

    def get_low_limit(self):
        """Get the low limit."""
        return self.low_limit_travel.get()

    def set_low_limit(self, value):
        """
        Set the low limit.

        Parameters
        ----------
        value : float
            Limit of travel in the negative direction.

        Raises
        ------
        ValueError
            When motor in motion or position outside of limit.
        """
        if self.moving:
            raise ValueError('Motor is in motion, cannot set the low limit!')

        if value > self.position:
            raise ValueError(f'Could not set motor low limit to {value} at'
                             f' position {self.position}. Low limit must '
                             'be lower than the current position.')

        _current_high_limit = self.limits[1]
        if value > _current_high_limit:
            raise ValueError(f'Could not set motor low limit to {value}.'
                             'Low limit must be lower than the current'
                             f'high limit: {_current_high_limit}')

        # update EPICS limits
        self.low_limit_travel.put(value)

    def get_high_limit(self):
        """Get high limit."""
        return self.high_limit_travel.get()

    def set_high_limit(self, value):
        """
        Limit of travel in the positive direction.

        Parameters
        ----------
        value : float
            High limit value to be set.

        Raises
        ------
        ValueError
            When motor in motion or position outside of limit.
        """
        if self.moving:
            raise ValueError('Motor is in motion, cannot set the high limit!')

        if value < self.position:
            raise ValueError(f'Could not set motor high limit to {value} '
                             f'at position {self.position}. High limit '
                             'must be higher than the current position.')

        _current_low_limit = self.limits[0]
        if value < _current_low_limit:
            raise ValueError(f'Could not set motor high limit to {value}. '
                             'High limit must be higher than the current low '
                             f'limit: {_current_low_limit}')
        # update EPICS limits
        self.high_limit_travel.put(value)

    def clear_limits(self):
        """Set both low and high limits to 0."""
        self.high_limit_travel.put(0)
        self.low_limit_travel.put(0)


class PCDSMotorBase(EpicsMotorInterface):
    """
    EpicsMotor for PCDS.

    This incapsulates all motor record implementations standard for PCDS,
    including but not exclusive to Pico, Piezo, IMS and Newport motors. While
    these types of motors may have additional records and configuration
    requirements, this class is meant to handle the shared records between
    them.

    Notes
    -----
    The purpose of this class is to account for the differences between the
    community Motor Record and the PCDS Motor Record. The points that matter
    for this class are:

        1. The 'TDIR' field does not exist on the PCDS implementation. This
        indicates what direction the motor has travelled last. To account for
        this difference, we use the :meth:`._pos_changed` callback to keep
        track of which direction we believe the motor to be travelling
        and store this in a simple :class:`~ophyd.signal.Signal`.
        2. The 'SPG' field implements the three states used in the LCLS
        motor record.  This is a reduced version of the standard EPICS
        'SPMG' field.  Setting to 'STOP', 'PAUSE' and 'GO'  will respectively
        stop motor movement, pause a move in progress, or resume a paused move.
    """

    # Disable missing field that our EPICS motor record lacks
    # This attribute is tracked by the _pos_changed callback
    direction_of_travel = Cpt(Signal, kind='omitted')
    # This attribute changes if the motor is stopped and unable to move 'Stop',
    # paused and ready to resume on Go 'Paused', and to resume a move 'Go'.
    motor_spg = Cpt(EpicsSignal, '.SPG', kind='omitted')

    tab_whitelist = ["spg_stop", "spg_pause", "spg_go"]

    def __init__(self, *args, **kwargs):
        super().__init__(*args, **kwargs)
        self.stage_sigs[self.motor_spg] = 2

    def spg_stop(self):
        """
        Stops the motor.

        After which the motor must be set back to 'go' via :meth:`.spg_go` in
        order to move again.
        """

        return self.motor_spg.put(value='Stop')

    def spg_pause(self):
        """
        Pauses a move.

        Move will resume if :meth:`.go` is called.
        """

        return self.motor_spg.put(value='Pause')

    def spg_go(self):
        """Resumes paused movement."""
        return self.motor_spg.put(value='Go')

    def check_value(self, value):
        """
        Raise an exception if the motor cannot move to value.

        The full list of checks done in this method:

            - Check if the value is within the soft limits of the motor.
            - Check if the motor is disabled ('.DISP' field).
            - Check if the spg field is on "pause" or "stop".

        Raises
        ------
        MotorDisabledError
            If the motor is passed any motion command when disabled, or if
            the '.SPG' field is not set to 'Go'.

        ~ophyd.utils.errors.LimitError
            When the provided value is outside the range of the low
            and high limits.
        """

        super().check_value(value)

        if self.motor_spg.get() in [0, 'Stop']:
            raise MotorDisabledError("Motor is stopped.  Motion requests "
                                     "ignored until motor is set to 'Go'")

        if self.motor_spg.get() in [1, 'Pause']:
            raise MotorDisabledError("Motor is paused.  If a move is set, "
                                     "motion will resume when motor is set "
                                     "to 'Go'")

    def _pos_changed(self, timestamp=None, old_value=None,
                     value=None, **kwargs):
        # Store the internal travelling direction of the motor to account for
        # the fact that our EPICS motor does not have TDIR field
        try:
            comparison = int(value > old_value)
            self.direction_of_travel.put(comparison)
        except TypeError:
            # We have some sort of null/None/default value
            logger.debug('Could not compare value=%s > old_value=%s',
                         value, old_value)
        # Pass information to PositionerBase
        super()._pos_changed(timestamp=timestamp, old_value=old_value,
                             value=value, **kwargs)

    def screen(self):
        """
        Opens Epics motor expert screen e.g. for reseting motor after stalling.
        """
        executable = 'motor-expert-screen'
        if shutil.which(executable) is None:
            logger.error('%s is not on path, we cannot start the screen',
                         executable)
            return
        arg = self.prefix
        os.system(executable + ' ' + arg)


class IMS(PCDSMotorBase):
    """
    PCDS implementation of the Motor Record for IMS motors.

    This is a subclass of :class:`PCDSMotorBase`.
    """

    __doc__ += basic_positioner_init
    # Bit masks to clear errors and flags
    _bit_flags = {'powerup': {'clear': 36,
                              'readback': 24},
                  'stall': {'clear': 40,
                            'readback': 22},
                  'error': {'clear': 48,
                            'readback': 15,
                            'mask': 0x7f}}
    # Custom IMS bit fields
    reinit_command = Cpt(EpicsSignal, '.RINI', kind='omitted')
    bit_status = Cpt(EpicsSignalRO, '.MSTA', kind='omitted')
    seq_seln = Cpt(EpicsSignal, ':SEQ_SELN', kind='omitted')
    error_severity = Cpt(EpicsSignal, '.SEVR', kind='omitted')
    part_number = Cpt(EpicsSignalRO, '.PN', kind='omitted')

    # IMS velocity has limits
    velocity = Cpt(EpicsSignal, '.VELO', limits=True, kind='config')
    velocity_base = Cpt(EpicsSignal, '.VBAS', kind='omitted')
    velocity_max = Cpt(EpicsSignal, '.VMAX', kind='config')

    tab_whitelist = ['auto_setup', 'reinitialize', 'clear_.*']

    def stage(self):
        """
        Stage the IMS motor.

        This clears all present flags on the motor and reinitializes the motor
        if we don't register a valid part number.
        """

        # Check the part number to avoid crashing the IOC
        if not self.part_number.get() or self.error_severity.get() == 3:
            self.reinitialize(wait=True)
        # Clear any pre-existing flags
        self.clear_all_flags()
        return super().stage()

    def auto_setup(self):
        """
        Automated setup of the IMS motor.

        If necessarry this command will:

            * Reinitialize the motor.
            * Clear powerup, stall and error flags.
        """

        # Reinitialize if necessary
        if not self.part_number.get() or self.error_severity.get() == 3:
            self.reinitialize(wait=True)
        # Clear all flags
        self.clear_all_flags()

    def reinitialize(self, wait=False):
        """
        Reinitialize the IMS motor.

        Parameters
        ----------
        wait : bool
            Wait for the motor to be fully intialized.

        Returns
        -------
        :class:`~ophyd.status.SubscriptionStatus`
            Status object reporting the initialization state of the motor.
        """
        logger.info('Reinitializing motor')
        # Issue command
        self.reinit_command.put(1)

        # Check error
        def initialize_complete(value=None, **kwargs):
            return value != 3

        # Generate a status
        st = SubscriptionStatus(self.error_severity,
                                initialize_complete,
                                settle_time=0.5)
        # Wait on status if requested
        if wait:
            status_wait(st)
        return st

    def clear_all_flags(self):
        """Clear all the flags from the IMS motor."""
        # Clear all flags
        for func in (self.clear_powerup, self.clear_stall, self.clear_error):
            func(wait=True)

    def clear_powerup(self, wait=False, timeout=10):
        """Clear powerup flag."""
        return self._clear_flag('powerup', wait=wait, timeout=timeout)

    def clear_stall(self, wait=False, timeout=5):
        """Clear stall flag."""
        return self._clear_flag('stall', wait=wait, timeout=timeout)

    def clear_error(self, wait=False, timeout=10):
        """Clear error flag."""
        return self._clear_flag('error', wait=wait, timeout=timeout)

    def _clear_flag(self, flag, wait=False, timeout=10):
        """Clear flag whose information is in :attr:`._bit_flags`"""
        # Gather our flag information
        flag_info = self._bit_flags[flag]
        bit = flag_info['readback']
        mask = flag_info.get('mask', 1)

        # Create a callback function to check for bit
        def flag_is_cleared(value=None, **kwargs):
            return not bool((int(value) >> bit) & mask)

        # Check that we need to actually set the flag
        if flag_is_cleared(value=self.bit_status.get()):
            logger.debug("%s flag is not currently active", flag)
            st = DeviceStatus(self)
            st.set_finished()
            return st

        # Issue our command
        logger.info('Clearing %s flag ...', flag)
        self.seq_seln.put(flag_info['clear'])
        # Generate a status
        st = SubscriptionStatus(self.bit_status, flag_is_cleared)
        if wait:
            status_wait(st, timeout=timeout)
        return st


class Newport(PCDSMotorBase):
    """
    PCDS implementation of the Motor Record for Newport motors.

    This is a subclass of :class:`PCDSMotorBase` that overwrites missing
    signals and disables the :meth:`home` method, because it will not work the
    same way for Newport motors.
    """

    __doc__ += basic_positioner_init

    offset_freeze_switch = Cpt(Signal, kind='omitted')
    home_forward = Cpt(Signal, kind='omitted')
    home_reverse = Cpt(Signal, kind='omitted')

    def home(self, *args, **kwargs):
        # This function should eventually be used. There is a way to home
        # Newport motors to a reference mark
        raise NotImplementedError("Homing is not yet implemented for Newport "
                                  "motors")


class DelayNewport(DelayBase):
    motor = Cpt(Newport, '')


class PMC100(PCDSMotorBase):
    """
    PCDS implementation of the Motor Record PMC100 motors.

    This is a subclass of :class:`PCDSMotorBase` that overwrites missing
    signals and disables the :meth:`.home` method, because it will not work the
    same way for Newport motors.
    """

    __doc__ += basic_positioner_init

    home_forward = Cpt(Signal, kind='omitted')
    home_reverse = Cpt(Signal, kind='omitted')

    def home(self, *args, **kwargs):
        raise NotImplementedError("PMC100 motors have no homing procedure")


class BeckhoffAxisPLC(Device):
    """Error handling for the Beckhoff Axis PLC code."""
    status = Cpt(PytmcSignal, 'sErrorMessage', io='i', kind='normal',
                 string=True, doc='PLC error or warning')
    err_code = Cpt(PytmcSignal, 'nErrorId', io='i', kind='normal',
                   doc='Current NC error code')
    cmd_err_reset = Cpt(PytmcSignal, 'bReset', io='o', kind='normal',
                        doc='Command to reset an active error')

    set_metadata(err_code, dict(variety='scalar', display_format='hex'))
    set_metadata(cmd_err_reset, dict(variety='command', value=1))


class BeckhoffAxis(EpicsMotorInterface):
    """
    Beckhoff Axis motor record as implemented by ESS and extended by us.

    This class adds a convenience :meth:`.clear_error` method, and makes
    sure to call it on stage.

    It also exposes the PLC debug PVs.
    """

    __doc__ += basic_positioner_init
    tab_whitelist = ['clear_error']

    plc = Cpt(BeckhoffAxisPLC, ':PLC:', kind='normal',
              doc='PLC error handling.')
    motor_spmg = Cpt(EpicsSignal, '.SPMG', kind='config',
                     doc='Stop, Pause, Move, Go')

    def clear_error(self):
        """Clear any active motion errors on this axis."""
        self.plc.cmd_err_reset.put(1)

    def stage(self):
        """
        Stage the Beckhoff axis.

        This simply clears any errors. Stage is called at the start of most
        :mod:`bluesky` plans.
        """

        self.clear_error()
        return super().stage()


class MotorDisabledError(Exception):
    """Error that indicates that we are not allowed to move."""
    pass


class SmarActOpenLoop(Device):
    """
    Class containing the open loop PVs used to control an un-encoded SmarAct
    stage.

    Can be used for sub-classing, or creating a simple  device without the
    motor record PVs.
    """

    # Voltage for sawtooth ramp
    step_voltage = Cpt(EpicsSignal, ':STEP_VOLTAGE', kind='omitted',
                       doc='Voltage for sawtooth (0-100V)')
    # Frequency of steps
    step_freq = Cpt(EpicsSignal, ':STEP_FREQ', kind='config',
                    doc='Sawtooth drive frequency')
    # Number of steps per step forward, backward command
    jog_step_size = Cpt(EpicsSignal, ':STEP_COUNT', kind='normal',
                        doc='Number of steps per FWD/BWD command')
    # Jog forward
    jog_fwd = Cpt(EpicsSignal, ':STEP_FORWARD', kind='normal',
                  doc='Jog the stage forward')
    set_metadata(jog_fwd, dict(variety='command-proc', value=1))
    # Jog backward
    jog_rev = Cpt(EpicsSignal, ':STEP_REVERSE', kind='normal',
                  doc='Jog the stage backward')
    set_metadata(jog_rev, dict(variety='command-proc', value=1))
    # Total number of steps counted
    total_step_count = Cpt(EpicsSignalRO, ':TOTAL_STEP_COUNT', kind='normal',
                           doc='Current open loop step count')
    # Reset steps ("home")
    step_clear_cmd = Cpt(EpicsSignal, ':CLEAR_COUNT', kind='config',
                         doc='Clear the current step count')
    set_metadata(step_clear_cmd, dict(variety='command-proc', value=1))
    # Scan move
    scan_move = Cpt(EpicsSignal, ':SCAN_POS', write_pv=':SCAN_MOVE',
                    kind='config',
                    doc='Set current piezo voltage (in 16 bit ADC steps)')


class SmarActTipTilt(Device):
    """
    Class for bundling two SmarActOpenLoop axes arranged in a tip-tilt mirro
    positioning configuration into a single device.

    Parameters:
    -----------
    prefix : str <optional, default=''>
        The base PV of the stages. Can be omitted, but then tip_pv and
        tilt_pv must specify the full stage PV.

    tip_pv : str
        The PV suffix of the "tip" axis to add to the device prefix. Any PV
        separator (e.g. ':') must be included.

    tilt_pv : str
        The PV suffix of the "tilt" axis to add to the device prefix. Any PV
        separator (e.g. ':') must be included.

    Examples
    --------
    # Tip Tilt stage with same base PV
    tt = SmarActTipTilt(prefix='LAS:MCS2:01', tip_pv=':M1', tilt_pv=':M2')

    # Tip Tilt stage with different base PV (separate controller, etc.)
    tt2 = SmarActTipTilt(tip_pv='LAS:MCS2:01:M1', tilt_pv='LAS:MCS2:02:M1')
    """

    tip = FCpt(SmarActOpenLoop, '{prefix}{self._tip_pv}', kind='normal')
    tilt = FCpt(SmarActOpenLoop, '{prefix}{self._tilt_pv}', kind='normal')

    def __init__(self, prefix='', *, tip_pv, tilt_pv, **kwargs):
        self._tip_pv = tip_pv
        self._tilt_pv = tilt_pv
        super().__init__(prefix, **kwargs)


class SmarActOpenLoopPositioner(PVPositionerComparator):
    """
    Positioner class for SmarAct open loop stages. Intended to be used in
    BlueSky scans. Uses an integer open loop step count as the position.
    """
    setpoint = Cpt(EpicsSignal, ':SET_TOTAL_STEP_COUNT')
    readback = Cpt(EpicsSignalRO, ':TOTAL_STEP_COUNT')
    atol = 1  # step count after move should be exact, but let's be cautious

    egu = 'steps'

    open_loop = Cpt(SmarActOpenLoop, '', kind='normal')

    def done_comparator(self, readback, setpoint):
        return setpoint-self.atol < readback < setpoint+self.atol


class SmarAct(EpicsMotorInterface):
    """
    Class for encoded SmarAct motors controlled via the MCS2 controller.
    """
    # Positioner type - only useful for encoded stages
    pos_type = Cpt(EpicsSignal, ':PTYPE_RBV', write_pv=':PTYPE', kind='config')

    # These PVs will probably not be needed for most encoded motors, but can be
    # useful
    open_loop = Cpt(SmarActOpenLoop, '', kind='omitted')


def _GetMotorClass(basepv):
    """
    Function to determine the appropriate motor class based on the PV.
    """
    # Available motor types
    motor_types = (('MMS', IMS),
                   ('CLZ', IMS),
                   ('CLF', IMS),
                   ('MMN', Newport),
                   ('MZM', PMC100),
                   ('MMB', BeckhoffAxis),
                   ('PIC', PCDSMotorBase),
                   ('MCS', SmarAct))
    # Search for component type in prefix
    for cpt_abbrev, _type in motor_types:
        if f':{cpt_abbrev}:' in basepv:
            logger.debug("Found %r in basepv %r, loading %r",
                         cpt_abbrev, basepv, _type)
            return _type
    # Default to ophyd.EpicsMotor
    logger.warning("Unable to find type of motor based on component. "
                   "Using 'ophyd.EpicsMotor'")
    return EpicsMotor


def Motor(prefix, **kwargs):
    """
    Load a PCDSMotor with the correct class based on prefix.

    The prefix is searched for one of the component keys in the table below. If
    none of these are found, by default an `EpicsMotor` will be used.

    +---------------+-------------------------+
    | Component Key + Python Class            |
    +===============+=========================+
    | MMS           | :class:`.IMS`           |
    +---------------+-------------------------+
    | CLZ           | :class:`.IMS`           |
    +---------------+-------------------------+
    | CLF           | :class:`.IMS`           |
    +---------------+-------------------------+
    | MMN           | :class:`.Newport`       |
    +---------------+-------------------------+
    | MZM           | :class:`.PMC100`        |
    +---------------+-------------------------+
    | MMB           | :class:`.BeckhoffAxis`  |
    +---------------+-------------------------+
    | PIC           | :class:`.PCDSMotorBase` |
    +---------------+-------------------------+
    | MCS           | :class:`.SmarAct`       |
    +---------------+-------------------------+

    Parameters
    ----------
    prefix : str
        Prefix of motor.

    kwargs
        Passed to class constructor.
    """

    # Determine motor class
    cls = _GetMotorClass(prefix)

    return cls(prefix, **kwargs)<|MERGE_RESOLUTION|>--- conflicted
+++ resolved
@@ -60,13 +60,9 @@
     # Current Dial position
     dial_position = Cpt(EpicsSignalRO, '.DRBV', kind='normal')
 
-<<<<<<< HEAD
     tab_whitelist = ["set_current_position", "home", "velocity", "enable",
                      "disable", "check_limit_switches", "get_low_limit",
                      "set_low_limit", "get_high_limit", "set_high_limit"]
-=======
-    tab_whitelist = ["set_current_position", "home", "velocity",
-                     "enable", "disable", "check_limit_switches"]
 
     set_metadata(EpicsMotor.home_forward, dict(variety='command-proc',
                                                value=1))
@@ -85,12 +81,6 @@
     set_metadata(EpicsMotor.motor_stop, dict(variety='command-proc', value=1))
     EpicsMotor.motor_stop.kind = Kind.normal
     EpicsMotor.direction_of_travel.kind = Kind.normal
-
-    def __init__(self, *args, **kwargs):
-        # Locally defined limit overrides, note can only make limits narrower
-        self._limits = (-math.inf, math.inf)
-        super().__init__(*args, **kwargs)
->>>>>>> d41d9e07
 
     def format_status_info(self, status_info):
         """
