--- conflicted
+++ resolved
@@ -311,46 +311,26 @@
 
         states = '\n'.join(render_ascii_att(blade_states))
 
-<<<<<<< HEAD
-        energy = get_status_value(status_info, 'energy', 'value')
-        energy_3rd = get_status_value(status_info, 'energy_3rd', 'value')
-        trans = get_status_value(status_info, 'position')
-        trans_3rd = get_status_value(status_info, 'readback_3rd', 'value')
-=======
         energy = get_status_float(
             status_info, 'energy', 'value', scale=1e3, precision=3)
         energy_3rd = get_status_float(
             status_info, 'energy_3rd', 'value', scale=1e3, precision=3)
         trans = get_status_float(
             status_info, 'position', precision=4, format='E')
->>>>>>> 264cb1aa
 
         if energy != 'N/A':
             energy = energy * 1e3
         if energy_3rd != 'N/A':
-<<<<<<< HEAD
-            energy_3rd = energy_3rd * 1e3
-            return f"""\
-{states}
-Transmission for 1st harmonic (E={energy:.3E} keV): {trans:.4E}
-Transmission for 3rd harmonic (E={energy_3rd:.3E} keV): {trans_3rd:.4E}
-"""
-=======
             status_3rd = (
                 f'Transmission for 3rd harmonic (E={energy_3rd} keV): {trans}'
             )
->>>>>>> 264cb1aa
         else:
             status_3rd = ''
 
         return f"""\
 {states}
-<<<<<<< HEAD
-Transmission for 1st harmonic (E={energy:.3E} keV): {trans:.4E}
-=======
 Transmission for 1st harmonic (E={energy} keV): {trans}
 {status_3rd}
->>>>>>> 264cb1aa
 """
 
 
